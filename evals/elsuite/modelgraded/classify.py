"""
Generic eval that uses a prompt + classification.
"""
import itertools
import logging
import string
from collections import Counter
from random import Random
<<<<<<< HEAD
from typing import Callable, Iterable, Optional
from evals.plugin.base import Plugin, PluginAction
=======
from typing import Callable, Iterable, Optional, Union
>>>>>>> 882a2af0

import openai

import evals
import evals.record
from evals.base import ModelSpec
from evals.elsuite.utils import PromptFn, format_necessary, scrub_formatting_from_prompt

INVALID_STR = "__invalid__"
CHOICE_KEY = "choice"
MATCH_FNS = {
    "include": lambda x, y: float(x in y),
    "exact": lambda x, y: float(x == y),
    "endswith": lambda x, y: x.endswith(y),
    "starts_or_endswith": lambda x, y: x.startswith(y) or x.endswith(y),
}

ANSWER_PROMPTS = {
    # e.g. "Yes"
    "classify": "Answer the question by printing only a single choice from {choices} (without quotes or punctuation) corresponding to the correct answer with no other text.".strip(),
    # e.g. "Yes\n The reasons are: ..."
    "classify_cot": "First, answer by printing a single choice from {choices} (without quotes or punctuation) corresponding to the correct answer. Then, from the next line, explain your reasonings step by step.".strip(),
    # e.g. "Let's think step by step. ...\nYes"
    "cot_classify": """
First, write out in a step by step manner your reasoning to be sure that your conclusion is correct. Avoid simply stating the correct answer at the outset. Then print only a single choice from {choices} (without quotes or punctuation) on its own line corresponding to the correct answer. At the end, repeat just the answer by itself on a new line.

Reasoning:""".strip(),
    "cot_classify_jp": """
まず、一歩一歩あなたの推論を書き出してください。単に正しい答えを最初に述べることを避けてください。次に、{choices}（引用符や句読点なし）から正しい答えに対応する1つの選択肢を単独の行に書きだしてください。最後に、答えだけを新しい行に繰り返してください。

推論：
    """.strip(),
}


def choice_to_str(choice_strings: Iterable[str]) -> str:
    """Return a string of choices, e.g. '"Yes" or "No" or "Maybe"'."""
    return " or ".join(f'"{choice}"' for choice in choice_strings)


def get_choice(text: str, eval_type: str, match_fn: Callable, choice_strings: Iterable[str]) -> str:
    """Clean the answer string to a choice string to one of choice_strings. Return '__invalid__.' if no match."""
    lines = text.strip().split("\n")
    if eval_type.startswith("cot_classify"):
        lines = lines[::-1]  # reverse lines
    for line in lines:
        line = line.strip()
        line = "".join(c for c in line if c not in string.punctuation)
        if not line:
            continue
        for choice in choice_strings:
            if match_fn(line, choice):
                return choice
    return INVALID_STR


def expand_args_dict(args_dict):
    """Expand a dict of dicts, with namings.

    args_dict = {
        "a": {"a1": 1, "a2": 2},
        "b": {"b1": 3, "b2": 4},
    }
    expand_args_dict(args_dict) = {
        "a=a1:b=b1": {"a": ("a1", 1), "b": ("b1", 3)},
        "a=a1:b=b2": {"a": ("a1", 1), "b": ("b2", 4)},
    ...}
    """
    args_dict = {k: list(v.items()) for k, v in args_dict.items()}
    keys = list(args_dict.keys())
    values = list(args_dict.values())
    new_values = [dict(zip(keys, v)) for v in itertools.product(*values)]
    new_names = [":".join([f"{k}={v[0]}" for k, v in sorted(d.items())]) for d in new_values]
    return dict(zip(new_names, new_values))


class ModelBasedClassify(evals.Eval):
    invalid_request_during_completion = 0
    invalid_request_during_evaluation = 0

    def __init__(
        self,
        model_specs: evals.ModelSpecs,
        samples_jsonl: str,
        modelgraded_spec_file: str,
        *args,
        match_fn: str = "starts_or_endswith",
        max_tokens: int = 1024,
        multicomp_n: Union[int, str] = 1,
        multicomp_temperature: float = 0.4,
        samples_renamings: Optional[dict[str, str]] = None,
        eval_type: Optional[str] = None,
        metaeval: bool = False,
        modelgraded_spec_args: Optional[dict[str, dict[str, str]]] = None,
        **kwargs,
    ):
        super().__init__(model_specs, *args, **kwargs)
        n_models = len(self.model_specs.completions)
        self.max_tokens = max_tokens
        self.samples_jsonl = samples_jsonl
        self.match_fn = MATCH_FNS[match_fn]
        self.metaeval = metaeval
        if multicomp_n == "from_models":
            assert n_models > 1, f"multicomp_n='from_models' but only 1 model is specified."
            self.multicomp_n = n_models
        else:
            assert isinstance(
                multicomp_n, int
            ), f"multicomp_n={multicomp_n} must be an int or 'from_models'."
            self.multicomp_n = multicomp_n
        self.multicomp_temperature = multicomp_temperature
        self.samples_renamings = samples_renamings or {}

        # check if multiple models are specified
        if len(self.model_specs.completions) > 1:
            assert (
                self.multicomp_n == n_models
            ), f"multicomp_n={self.multicomp_n} must be equal to the number of models={len(self.model_specs.completions)} if multiple models are specified."

        if self.model_spec.name == "dummy-completion" or self.model_spec.name == "dummy-chat":
            self.eval_modelspec = self.model_spec
        else:
            self.eval_modelspec = ModelSpec(
                name="gpt-3.5-turbo", model="gpt-3.5-turbo", is_chat=True
            )

        """import prompt and set attributes"""
        modelgraded_specs = self.registry.get_modelgraded_spec(modelgraded_spec_file)

        # 'choice_strings' is a list of strings that specifies the possible choices
        self.choice_strings = modelgraded_specs.pop("choice_strings")
        if self.choice_strings == "from_n":
            self.choice_strings = [str(i + 1) for i in range(self.multicomp_n)]
        elif self.choice_strings == "from_n_abc":
            self.choice_strings = [string.ascii_lowercase[i % 26] for i in range(self.multicomp_n)]
        elif self.choice_strings == "from_n_ABC":
            self.choice_strings = [string.ascii_uppercase[i % 26] for i in range(self.multicomp_n)]
        # make sure each choice doesn't contain any punctuation
        for s in self.choice_strings:
            assert not any(c in s for c in string.punctuation), f"{s} contains punctuation"
        #  (optional) 'choice_scores' is a dict that specifies the score for each choice string
        # if 'choice_scores' is specified, 'scores/' are computed and added to metrics
        self.choice_scores = modelgraded_specs.pop("choice_scores", {})
        if self.choice_scores == "from_strings":
            self.choice_scores = {c: float(c) for c in self.choice_strings}
        assert all(
            isinstance(v, (int, float)) for v in self.choice_scores.values()
        ), f"choice_scores must be a dict of floats, not {self.choice_scores}"

        # (optional) 'eval_type' is a string that specifies the type of classification algorithm
        #   - "classify": only answer
        #   - "cot_classify": reason then answer (chain-of-thought) <- most recommended
        #   - "classify_cot": answer then reason (explanation)
        # if 'eval_type' is not supplied from modelgraded_specs, then it must be supplied as an argument.
        #   - Importantly, it also assumes the answer prompt needs to be appended to the prompt.
        self.eval_type = modelgraded_specs.pop("eval_type", None)
        if not self.eval_type:
            append_answer_prompt = True  # append answer prompt to prompt
            assert (
                eval_type
            ), "eval_type must be specified, in modelgraded_spec_file or as an argument"
            self.eval_type = eval_type
        else:
            assert (
                not eval_type
            ), f"eval_type must be unspecified, if it is specified in modelgraded_spec_file"
            append_answer_prompt = False

        # 'prompt' is a string that specifies the model-graded evaluation
        prompt = modelgraded_specs.pop("prompt")
        assert isinstance(prompt, str), f"prompt must be a string, not {type(prompt)}"
        if append_answer_prompt:
            prompt += "\n\n" + ANSWER_PROMPTS[self.eval_type].format(
                choices=choice_to_str(self.choice_strings)
            )
        self.prompt = [{"role": "user", "content": prompt}]

        # 'input_outputs' is a dict that specifies the input and output keys in the sample
        # output key is the model's raw response to input key. These are used for filling 'prompt' template.
        self.input_outputs = modelgraded_specs.pop("input_outputs")
        assert isinstance(
            self.input_outputs, dict
        ), f"input_outputs must be a dict, not {type(self.input_outputs)}"

        # (optional) 'args' is a dict of dicts that specifies additional arguments for 'prompt'
        # each value in 'args_dict' essentially defines a separate modelgraded classification eval and has own metrics!
        # if 'modelgraded_spec_args' is specified in eval YAML, it is merged with 'args_dict'
        self.args_dict = modelgraded_specs.pop("args", {})
        self.args_dict.update(modelgraded_spec_args or {})
        if self.args_dict:
            self.expanded_args_dict = expand_args_dict(self.args_dict)
        else:
            self.expanded_args_dict = {}

        # (optional) 'completion_sample_templates'
        # each key must be one of 'input_outputs'.values(). If 'multicomp_n' > 1, this template is filled 'multicomp_n' times
        # and the concatenated result is passed to 'prompt' template.
        self.completion_sample_templates = modelgraded_specs.pop("completion_sample_templates", {})
        assert all(
            k in self.input_outputs.values() for k in self.completion_sample_templates
        ), f"all {self.completion_sample_templates.keys()} must be in {self.input_outputs.values()}, "
        if self.multicomp_n > 1:
            assert (
                self.completion_sample_templates
            ), "completion_sample_templates must be specified if multicomp_n > 1"

        # since we accept optional args, we need to check that all args are used
        for key in ("key", "group"):
            modelgraded_specs.pop(key, None)
        assert not modelgraded_specs, f"Unused args: {modelgraded_specs}. Typo in YAML?"

    def eval_sample(self, test_sample: dict, rng: Random) -> None:
        """Evaluate a single sample.

        Recorded metrics are always: one of the self.choice_strings, or "__invalid__".
        """
        if self.samples_renamings:
            test_sample = {self.samples_renamings.get(k, k): v for k, v in test_sample.items()}
        if self.multicomp_n > 1:
            test_sample["n"] = self.multicomp_n
        completions = {}
        if self.metaeval:
            # assert outputs exist in the data
            for v in self.input_outputs.values():
                assert v in test_sample, f"Missing output '{v}' in sample {test_sample.keys()}"
                completions[v] = test_sample[v]
        # remove outputs from the data
        test_sample = {
            k: v for k, v in test_sample.items() if k not in list(self.input_outputs.values())
        }
        for k in self.input_outputs:
            test_sample[k] = scrub_formatting_from_prompt(test_sample[k])

        if not self.metaeval:
            try:
                for k, v in self.input_outputs.items():
                    this_sample = test_sample[k]
                    plugins = Plugin.load(test_sample.get("plugins", []))
                    plugin_actions = PluginAction.load(test_sample.get("plugin_actions", []))
                    
                    if self.multicomp_n > 1 and v in self.completion_sample_templates:
                        completion = ""
                        completion_i_template = self.completion_sample_templates[v]
                        for i in range(self.multicomp_n):
                            if len(self.model_specs.completions) > 1:
                                # use a separate model for each completion
                                model_spec = self.model_specs.completions[i]
                            else:
                                # use the single model for all completions
                                model_spec = self.model_spec
                            get_input_completion = PromptFn(
                                this_sample,
                                model_spec=model_spec,
                                max_tokens=self.max_tokens,
                                temperature=self.multicomp_temperature,
                                plugins=plugins,
                                plugin_actions=plugin_actions,
                            )
                            completion_i, _ = get_input_completion()
                            completion += format_necessary(
                                completion_i_template,
                                i=i + 1,
                                i_abc=string.ascii_lowercase[i % 26],
                                i_ABC=string.ascii_uppercase[i % 26],
                                output=completion_i,
                                n=self.multicomp_n,
                            )
                    else:
                        get_input_completion = PromptFn(
                            this_sample,
                            model_spec=self.model_spec,
                            max_tokens=self.max_tokens,
                            plugins=plugins,
                            plugin_actions=plugin_actions,
                        )
                        completion, _ = get_input_completion()
                    completions[v] = completion
            except openai.error.InvalidRequestError:
                self.invalid_request_during_completion += 1
                return

        try:
            metrics = {}
            evaluate = PromptFn(
                self.prompt,
                model_spec=self.eval_modelspec,
                max_tokens=self.max_tokens,
            )
            eval_kwargs = dict(**completions, **test_sample)
            if self.expanded_args_dict:
                args_dict = self.expanded_args_dict
            else:
                args_dict = {CHOICE_KEY: {}}
            for metric, args in args_dict.items():
                args = {k: v[1] for k, v in args.items()}
                evaluation, _ = evaluate(**args, **eval_kwargs)
                choice = get_choice(evaluation, self.eval_type, self.match_fn, self.choice_strings)
                if choice == INVALID_STR:
                    logging.warn(
                        f"Choices {self.choice_strings} not parsable for {self.eval_type}: {evaluation}"
                    )
                metrics[metric] = choice
                if self.metaeval:
                    assert (
                        metric in test_sample
                    ), f"Missing label for metric '{metric}' in sample {test_sample.keys()}"
                    metrics[metric + "_metascore"] = choice == test_sample[metric]

        except openai.error.InvalidRequestError:
            self.invalid_request_during_evaluation += 1
            return

        evals.record.record_metrics(**metrics)

        return choice

    def run(self, recorder):
        samples = evals.get_jsonl(self.samples_jsonl)

        self.eval_all_samples(recorder, samples)
        all_sample_metrics = recorder.get_metrics()

        record_metrics = {}
        if self.expanded_args_dict:
            metrics = sorted(self.expanded_args_dict)
        else:
            metrics = [CHOICE_KEY]
        for metric in metrics:
            chosen = [m[metric] for m in all_sample_metrics if metric in m]
            # if there is a best choice, compute the score
            if self.choice_scores:
                # assumption: each INVALID_STR contributes the lowest score
                lowest_score = min(self.choice_scores.values())
                scores = [
                    self.choice_scores[choice] if choice != INVALID_STR else lowest_score
                    for choice in chosen
                ]
                record_metrics[f"score/{metric}"] = sum(scores) / len(all_sample_metrics)
            # compute the counts and ratios
            counts = dict(Counter(chosen))
            missing_samples = len(all_sample_metrics) - len(chosen)
            if missing_samples:
                counts["__missing_samples__"] = missing_samples
            record_metrics.update({f"counts/{metric}/{k}": v for k, v in counts.items()})
            if self.metaeval:
                metascores = [m[metric + "_metascore"] for m in all_sample_metrics if metric in m]
                record_metrics[f"metascore/{metric}"] = sum(metascores) / len(all_sample_metrics)

        record_metrics["invalid_request_during_completion"] = self.invalid_request_during_completion
        record_metrics["invalid_request_during_evaluation"] = self.invalid_request_during_evaluation

        return record_metrics<|MERGE_RESOLUTION|>--- conflicted
+++ resolved
@@ -6,12 +6,8 @@
 import string
 from collections import Counter
 from random import Random
-<<<<<<< HEAD
-from typing import Callable, Iterable, Optional
+from typing import Callable, Iterable, Optional, Union
 from evals.plugin.base import Plugin, PluginAction
-=======
-from typing import Callable, Iterable, Optional, Union
->>>>>>> 882a2af0
 
 import openai
 
